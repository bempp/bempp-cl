--- conflicted
+++ resolved
@@ -762,9 +762,7 @@
         )
         return result + singular_part @ x
 
-<<<<<<< HEAD
     return evaluate
-
 
 def make_maxwell_magnetic_field_boundary(
     operator_descriptor, fmm_interface, domain, dual_to_range
@@ -810,6 +808,4 @@
 
         return result + singular_part @ x
 
-=======
->>>>>>> 41b312b1
     return evaluate