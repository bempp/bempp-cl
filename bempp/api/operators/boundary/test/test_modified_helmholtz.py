--- conflicted
+++ resolved
@@ -1,493 +1,306 @@
-"""Unit tests for modified Helmholtz operators."""
-
-# pylint: disable=redefined-outer-name
-# pylint: disable=C0103
-
-import numpy as _np
-import pytest
-
-pytestmark = pytest.mark.usefixtures("default_parameters", "helpers")
-
-OMEGA = 2.5
-
-
-def test_modified_helmholtz_single_layer(
-    default_parameters, helpers, precision, device_interface
-):
-    """Test dense assembler for modified Helmholtz."""
-    from bempp.api import function_space
-    from bempp.api.operators.boundary.modified_helmholtz import single_layer
-
-    grid = helpers.load_grid("sphere")
-
-    space = function_space(grid, "P", 1)
-
-    discrete_op = single_layer(
-        space,
-        space,
-        space,
-        OMEGA,
-        assembler="dense",
-        precision=precision,
-        device_interface=device_interface,
-        parameters=default_parameters,
-    ).weak_form()
-
-    # Bempp 3 assembles modified Helmholtz as complex type, so cast to real.
-    expected = _np.real(helpers.load_npy_data("modified_helmholtz_single_layer_boundary"))
-    _np.testing.assert_allclose(
-        discrete_op.A, expected, rtol=helpers.default_tolerance(precision)
-    )
-
-
-def test_modified_helmholtz_double_layer_p1_cont(
-    default_parameters, helpers, precision, device_interface
-):
-    """Test dense assembler for the modified Helmholtz dlp."""
-    from bempp.api import function_space
-    from bempp.api.operators.boundary.modified_helmholtz import double_layer
-
-    grid = helpers.load_grid("sphere")
-
-    space = function_space(grid, "P", 1)
-
-    discrete_op = double_layer(
-        space,
-        space,
-        space,
-        OMEGA,
-        assembler="dense",
-        precision=precision,
-        device_interface=device_interface,
-        parameters=default_parameters,
-    ).weak_form()
-
-    expected = _np.real(helpers.load_npy_data("modified_helmholtz_double_layer_boundary"))
-    _np.testing.assert_allclose(
-        discrete_op.A, expected, rtol=helpers.default_tolerance(precision)
-    )
-
-
-def test_modified_helmholtz_adjoint_double_layer(
-    default_parameters, helpers, precision, device_interface
-):
-    """Test dense assembler for the Helmholtz adjoint dlp."""
-    from bempp.api import function_space
-    from bempp.api.operators.boundary.modified_helmholtz import adjoint_double_layer
-
-    grid = helpers.load_grid("sphere")
-
-    space = function_space(grid, "P", 1)
-
-    discrete_op = adjoint_double_layer(
-        space,
-        space,
-        space,
-        OMEGA,
-        assembler="dense",
-        precision=precision,
-        device_interface=device_interface,
-        parameters=default_parameters,
-    ).weak_form()
-
-    expected = _np.real(helpers.load_npy_data("modified_helmholtz_adj_double_layer_boundary"))
-    _np.testing.assert_allclose(
-        discrete_op.A, expected, rtol=helpers.default_tolerance(precision)
-    )
-
-
-def test_modified_helmholtz_hypersingular(
-    default_parameters, helpers, precision, device_interface
-):
-    """Test dense assembler for the modified Helmholtz hypersingular operator."""
-    from bempp.api import function_space
-    from bempp.api.operators.boundary.modified_helmholtz import hypersingular
-
-    grid = helpers.load_grid("sphere")
-
-    space = function_space(grid, "P", 1)
-
-    discrete_op = hypersingular(
-        space,
-        space,
-        space,
-        OMEGA,
-        assembler="dense",
-        precision=precision,
-        device_interface=device_interface,
-        parameters=default_parameters,
-    ).weak_form()
-
-    expected = _np.real(helpers.load_npy_data("modified_helmholtz_hypersingular_boundary"))
-    _np.testing.assert_allclose(
-        discrete_op.A, expected, rtol=helpers.default_tolerance(precision)
-    )
-
-
-<<<<<<< HEAD
-def test_modified_helmholtz_single_layer_evaluator(
-    default_parameters, helpers, precision, device_interface
-):
-    """Test dense evaluator for modified Helmholtz slp."""
-    from bempp.api import function_space
-    from bempp.api.operators.boundary.modified_helmholtz import single_layer
-
-    grid = helpers.load_grid("sphere")
-
-    space = function_space(grid, "P", 1)
-
-    discrete_op = single_layer(
-        space,
-        space,
-        space,
-        OMEGA,
-        assembler="dense_evaluator",
-        precision=precision,
-        device_interface=device_interface,
-        parameters=default_parameters,
-    ).weak_form()
-
-    mat = single_layer(
-        space,
-        space,
-        space,
-        OMEGA,
-        assembler="dense",
-        precision=precision,
-        device_interface=device_interface,
-        parameters=default_parameters,
-    ).weak_form()
-
-    x = _np.random.RandomState(0).randn(space.global_dof_count)
-
-    actual = discrete_op @ x
-    expected = mat @ x
-
-    if precision == "single":
-        tol = 1e-4
-    else:
-        tol = 1e-12
-
-    _np.testing.assert_allclose(actual, expected, rtol=tol)
-
-
-def test_modified_helmholtz_double_layer_evaluator(
-    default_parameters, helpers, precision, device_interface
-):
-    """Test dense evaluator for modified Helmholtz dlp."""
-    from bempp.api import function_space
-    from bempp.api.operators.boundary.modified_helmholtz import double_layer
-
-    grid = helpers.load_grid("sphere")
-
-    space = function_space(grid, "P", 1)
-
-    discrete_op = double_layer(
-        space,
-        space,
-        space,
-        OMEGA,
-        assembler="dense_evaluator",
-        precision=precision,
-        device_interface=device_interface,
-        parameters=default_parameters,
-    ).weak_form()
-
-    mat = double_layer(
-        space,
-        space,
-        space,
-        OMEGA,
-        assembler="dense",
-        precision=precision,
-        device_interface=device_interface,
-        parameters=default_parameters,
-    ).weak_form()
-
-    x = _np.random.RandomState(0).randn(space.global_dof_count)
-
-    actual = discrete_op @ x
-    expected = mat @ x
-
-    if precision == "single":
-        tol = 1e-4
-    else:
-        tol = 1e-12
-
-    _np.testing.assert_allclose(actual, expected, rtol=tol)
-
-
-def test_modified_helmholtz_adj_double_layer_evaluator(
-    default_parameters, helpers, precision, device_interface
-):
-    """Test dense evaluator for modified Helmholtz adj dlp."""
-    from bempp.api import function_space
-    from bempp.api.operators.boundary.modified_helmholtz import adjoint_double_layer
-
-    grid = helpers.load_grid("sphere")
-
-    space = function_space(grid, "P", 1)
-
-    discrete_op = adjoint_double_layer(
-        space,
-        space,
-        space,
-        OMEGA,
-        assembler="dense_evaluator",
-        precision=precision,
-        device_interface=device_interface,
-        parameters=default_parameters,
-    ).weak_form()
-
-    mat = adjoint_double_layer(
-        space,
-        space,
-        space,
-        OMEGA,
-        assembler="dense",
-        precision=precision,
-        device_interface=device_interface,
-        parameters=default_parameters,
-    ).weak_form()
-
-    x = _np.random.RandomState(0).randn(space.global_dof_count)
-
-    actual = discrete_op @ x
-    expected = mat @ x
-
-    if precision == "single":
-        tol = 1e-4
-    else:
-        tol = 1e-12
-
-    _np.testing.assert_allclose(actual, expected, rtol=tol)
-
-
-def test_modified_helmholtz_hypersingular_evaluator(
-    default_parameters, helpers, precision, device_interface
-):
-    """Test dense evaluator for modified Helmholtz hypersingular."""
-    from bempp.api import function_space
-    from bempp.api.operators.boundary.modified_helmholtz import hypersingular
-
-    grid = helpers.load_grid("sphere")
-
-    space = function_space(grid, "P", 1)
-
-    discrete_op = hypersingular(
-        space,
-        space,
-        space,
-        OMEGA,
-        assembler="dense_evaluator",
-        precision=precision,
-        device_interface=device_interface,
-        parameters=default_parameters,
-    ).weak_form()
-
-    mat = hypersingular(
-        space,
-        space,
-        space,
-        OMEGA,
-        assembler="dense",
-        precision=precision,
-        device_interface=device_interface,
-        parameters=default_parameters,
-    ).weak_form()
-
-    x = _np.random.RandomState(0).randn(space.global_dof_count)
-
-    actual = discrete_op @ x
-    expected = mat @ x
-
-    if precision == "single":
-        tol = 1e-4
-    else:
-        tol = 1e-12
-
-    _np.testing.assert_allclose(actual, expected, rtol=tol)
-
-=======
-# def test_modified_helmholtz_single_layer_evaluator(
-    # default_parameters, helpers, precision, device_interface
-# ):
-    # """Test dense evaluator for modified Helmholtz slp."""
-    # from bempp.api import function_space
-    # from bempp.api.operators.boundary.modified_helmholtz import single_layer
-
-    # grid = helpers.load_grid("sphere")
-
-    # space = function_space(grid, "P", 1)
-
-    # discrete_op = single_layer(
-        # space,
-        # space,
-        # space,
-        # OMEGA,
-        # assembler="dense_evaluator",
-        # precision=precision,
-        # device_interface=device_interface,
-        # parameters=default_parameters,
-    # ).weak_form()
-
-    # mat = single_layer(
-        # space,
-        # space,
-        # space,
-        # OMEGA,
-        # assembler="dense",
-        # precision=precision,
-        # device_interface=device_interface,
-        # parameters=default_parameters,
-    # ).weak_form()
-
-    # x = _np.random.RandomState(0).randn(space.global_dof_count)
-
-    # actual = discrete_op @ x
-    # expected = mat @ x
-
-    # if precision == "single":
-        # tol = 1e-4
-    # else:
-        # tol = 1e-12
-
-    # _np.testing.assert_allclose(actual, expected, rtol=tol)
-
-# def test_modified_helmholtz_double_layer_evaluator(
-    # default_parameters, helpers, precision, device_interface
-# ):
-    # """Test dense evaluator for modified Helmholtz dlp."""
-    # from bempp.api import function_space
-    # from bempp.api.operators.boundary.modified_helmholtz import double_layer
-
-    # grid = helpers.load_grid("sphere")
-
-    # space = function_space(grid, "P", 1)
-
-    # discrete_op = double_layer(
-        # space,
-        # space,
-        # space,
-        # OMEGA,
-        # assembler="dense_evaluator",
-        # precision=precision,
-        # device_interface=device_interface,
-        # parameters=default_parameters,
-    # ).weak_form()
-
-    # mat = double_layer(
-        # space,
-        # space,
-        # space,
-        # OMEGA,
-        # assembler="dense",
-        # precision=precision,
-        # device_interface=device_interface,
-        # parameters=default_parameters,
-    # ).weak_form()
-
-    # x = _np.random.RandomState(0).randn(space.global_dof_count)
-
-    # actual = discrete_op @ x
-    # expected = mat @ x
-
-    # if precision == "single":
-        # tol = 1e-4
-    # else:
-        # tol = 1e-12
-
-    # _np.testing.assert_allclose(actual, expected, rtol=tol)
-
-
-# def test_modified_helmholtz_adj_double_layer_evaluator(
-    # default_parameters, helpers, precision, device_interface
-# ):
-    # """Test dense evaluator for modified Helmholtz adj dlp."""
-    # from bempp.api import function_space
-    # from bempp.api.operators.boundary.modified_helmholtz import adjoint_double_layer
-
-    # grid = helpers.load_grid("sphere")
-
-    # space = function_space(grid, "P", 1)
-
-    # discrete_op = adjoint_double_layer(
-        # space,
-        # space,
-        # space,
-        # OMEGA,
-        # assembler="dense_evaluator",
-        # precision=precision,
-        # device_interface=device_interface,
-        # parameters=default_parameters,
-    # ).weak_form()
-
-    # mat = adjoint_double_layer(
-        # space,
-        # space,
-        # space,
-        # OMEGA,
-        # assembler="dense",
-        # precision=precision,
-        # device_interface=device_interface,
-        # parameters=default_parameters,
-    # ).weak_form()
-
-    # x = _np.random.RandomState(0).randn(space.global_dof_count)
-
-    # actual = discrete_op @ x
-    # expected = mat @ x
-
-    # if precision == "single":
-        # tol = 1e-4
-    # else:
-        # tol = 1e-12
-
-    # _np.testing.assert_allclose(actual, expected, rtol=tol)
-
-# def test_modified_helmholtz_hypersingular_evaluator(
-    # default_parameters, helpers, precision, device_interface
-# ):
-    # """Test dense evaluator for modified Helmholtz hypersingular."""
-    # from bempp.api import function_space
-    # from bempp.api.operators.boundary.modified_helmholtz import hypersingular
-
-    # grid = helpers.load_grid("sphere")
-
-    # space = function_space(grid, "P", 1)
-
-    # discrete_op = hypersingular(
-        # space,
-        # space,
-        # space,
-        # OMEGA,
-        # assembler="dense_evaluator",
-        # precision=precision,
-        # device_interface=device_interface,
-        # parameters=default_parameters,
-    # ).weak_form()
-
-    # mat = hypersingular(
-        # space,
-        # space,
-        # space,
-        # OMEGA,
-        # assembler="dense",
-        # precision=precision,
-        # device_interface=device_interface,
-        # parameters=default_parameters,
-    # ).weak_form()
-
-    # x = _np.random.RandomState(0).randn(space.global_dof_count)
-
-    # actual = discrete_op @ x
-    # expected = mat @ x
-
-    # if precision == "single":
-        # tol = 1e-4
-    # else:
-        # tol = 1e-12
-
-    # _np.testing.assert_allclose(actual, expected, rtol=tol)
-
->>>>>>> 9e93528d
+"""Unit tests for modified Helmholtz operators."""
+
+# pylint: disable=redefined-outer-name
+# pylint: disable=C0103
+
+import numpy as _np
+import pytest
+
+pytestmark = pytest.mark.usefixtures("default_parameters", "helpers")
+
+OMEGA = 2.5
+
+
+def test_modified_helmholtz_single_layer(
+    default_parameters, helpers, precision, device_interface
+):
+    """Test dense assembler for modified Helmholtz."""
+    from bempp.api import function_space
+    from bempp.api.operators.boundary.modified_helmholtz import single_layer
+
+    grid = helpers.load_grid("sphere")
+
+    space = function_space(grid, "P", 1)
+
+    discrete_op = single_layer(
+        space,
+        space,
+        space,
+        OMEGA,
+        assembler="dense",
+        precision=precision,
+        device_interface=device_interface,
+        parameters=default_parameters,
+    ).weak_form()
+
+    # Bempp 3 assembles modified Helmholtz as complex type, so cast to real.
+    expected = _np.real(helpers.load_npy_data("modified_helmholtz_single_layer_boundary"))
+    _np.testing.assert_allclose(
+        discrete_op.A, expected, rtol=helpers.default_tolerance(precision)
+    )
+
+
+def test_modified_helmholtz_double_layer_p1_cont(
+    default_parameters, helpers, precision, device_interface
+):
+    """Test dense assembler for the modified Helmholtz dlp."""
+    from bempp.api import function_space
+    from bempp.api.operators.boundary.modified_helmholtz import double_layer
+
+    grid = helpers.load_grid("sphere")
+
+    space = function_space(grid, "P", 1)
+
+    discrete_op = double_layer(
+        space,
+        space,
+        space,
+        OMEGA,
+        assembler="dense",
+        precision=precision,
+        device_interface=device_interface,
+        parameters=default_parameters,
+    ).weak_form()
+
+    expected = _np.real(helpers.load_npy_data("modified_helmholtz_double_layer_boundary"))
+    _np.testing.assert_allclose(
+        discrete_op.A, expected, rtol=helpers.default_tolerance(precision)
+    )
+
+
+def test_modified_helmholtz_adjoint_double_layer(
+    default_parameters, helpers, precision, device_interface
+):
+    """Test dense assembler for the Helmholtz adjoint dlp."""
+    from bempp.api import function_space
+    from bempp.api.operators.boundary.modified_helmholtz import adjoint_double_layer
+
+    grid = helpers.load_grid("sphere")
+
+    space = function_space(grid, "P", 1)
+
+    discrete_op = adjoint_double_layer(
+        space,
+        space,
+        space,
+        OMEGA,
+        assembler="dense",
+        precision=precision,
+        device_interface=device_interface,
+        parameters=default_parameters,
+    ).weak_form()
+
+    expected = _np.real(helpers.load_npy_data("modified_helmholtz_adj_double_layer_boundary"))
+    _np.testing.assert_allclose(
+        discrete_op.A, expected, rtol=helpers.default_tolerance(precision)
+    )
+
+
+def test_modified_helmholtz_hypersingular(
+    default_parameters, helpers, precision, device_interface
+):
+    """Test dense assembler for the modified Helmholtz hypersingular operator."""
+    from bempp.api import function_space
+    from bempp.api.operators.boundary.modified_helmholtz import hypersingular
+
+    grid = helpers.load_grid("sphere")
+
+    space = function_space(grid, "P", 1)
+
+    discrete_op = hypersingular(
+        space,
+        space,
+        space,
+        OMEGA,
+        assembler="dense",
+        precision=precision,
+        device_interface=device_interface,
+        parameters=default_parameters,
+    ).weak_form()
+
+    expected = _np.real(helpers.load_npy_data("modified_helmholtz_hypersingular_boundary"))
+    _np.testing.assert_allclose(
+        discrete_op.A, expected, rtol=helpers.default_tolerance(precision)
+    )
+
+
+# def test_modified_helmholtz_single_layer_evaluator(
+    # default_parameters, helpers, precision, device_interface
+# ):
+    # """Test dense evaluator for modified Helmholtz slp."""
+    # from bempp.api import function_space
+    # from bempp.api.operators.boundary.modified_helmholtz import single_layer
+
+    # grid = helpers.load_grid("sphere")
+
+    # space = function_space(grid, "P", 1)
+
+    # discrete_op = single_layer(
+        # space,
+        # space,
+        # space,
+        # OMEGA,
+        # assembler="dense_evaluator",
+        # precision=precision,
+        # device_interface=device_interface,
+        # parameters=default_parameters,
+    # ).weak_form()
+
+    # mat = single_layer(
+        # space,
+        # space,
+        # space,
+        # OMEGA,
+        # assembler="dense",
+        # precision=precision,
+        # device_interface=device_interface,
+        # parameters=default_parameters,
+    # ).weak_form()
+
+    # x = _np.random.RandomState(0).randn(space.global_dof_count)
+
+    # actual = discrete_op @ x
+    # expected = mat @ x
+
+    # if precision == "single":
+        # tol = 1e-4
+    # else:
+        # tol = 1e-12
+
+    # _np.testing.assert_allclose(actual, expected, rtol=tol)
+
+# def test_modified_helmholtz_double_layer_evaluator(
+    # default_parameters, helpers, precision, device_interface
+# ):
+    # """Test dense evaluator for modified Helmholtz dlp."""
+    # from bempp.api import function_space
+    # from bempp.api.operators.boundary.modified_helmholtz import double_layer
+
+    # grid = helpers.load_grid("sphere")
+
+    # space = function_space(grid, "P", 1)
+
+    # discrete_op = double_layer(
+        # space,
+        # space,
+        # space,
+        # OMEGA,
+        # assembler="dense_evaluator",
+        # precision=precision,
+        # device_interface=device_interface,
+        # parameters=default_parameters,
+    # ).weak_form()
+
+    # mat = double_layer(
+        # space,
+        # space,
+        # space,
+        # OMEGA,
+        # assembler="dense",
+        # precision=precision,
+        # device_interface=device_interface,
+        # parameters=default_parameters,
+    # ).weak_form()
+
+    # x = _np.random.RandomState(0).randn(space.global_dof_count)
+
+    # actual = discrete_op @ x
+    # expected = mat @ x
+
+    # if precision == "single":
+        # tol = 1e-4
+    # else:
+        # tol = 1e-12
+
+    # _np.testing.assert_allclose(actual, expected, rtol=tol)
+
+
+# def test_modified_helmholtz_adj_double_layer_evaluator(
+    # default_parameters, helpers, precision, device_interface
+# ):
+    # """Test dense evaluator for modified Helmholtz adj dlp."""
+    # from bempp.api import function_space
+    # from bempp.api.operators.boundary.modified_helmholtz import adjoint_double_layer
+
+    # grid = helpers.load_grid("sphere")
+
+    # space = function_space(grid, "P", 1)
+
+    # discrete_op = adjoint_double_layer(
+        # space,
+        # space,
+        # space,
+        # OMEGA,
+        # assembler="dense_evaluator",
+        # precision=precision,
+        # device_interface=device_interface,
+        # parameters=default_parameters,
+    # ).weak_form()
+
+    # mat = adjoint_double_layer(
+        # space,
+        # space,
+        # space,
+        # OMEGA,
+        # assembler="dense",
+        # precision=precision,
+        # device_interface=device_interface,
+        # parameters=default_parameters,
+    # ).weak_form()
+
+    # x = _np.random.RandomState(0).randn(space.global_dof_count)
+
+    # actual = discrete_op @ x
+    # expected = mat @ x
+
+    # if precision == "single":
+        # tol = 1e-4
+    # else:
+        # tol = 1e-12
+
+    # _np.testing.assert_allclose(actual, expected, rtol=tol)
+
+# def test_modified_helmholtz_hypersingular_evaluator(
+    # default_parameters, helpers, precision, device_interface
+# ):
+    # """Test dense evaluator for modified Helmholtz hypersingular."""
+    # from bempp.api import function_space
+    # from bempp.api.operators.boundary.modified_helmholtz import hypersingular
+
+    # grid = helpers.load_grid("sphere")
+
+    # space = function_space(grid, "P", 1)
+
+    # discrete_op = hypersingular(
+        # space,
+        # space,
+        # space,
+        # OMEGA,
+        # assembler="dense_evaluator",
+        # precision=precision,
+        # device_interface=device_interface,
+        # parameters=default_parameters,
+    # ).weak_form()
+
+    # mat = hypersingular(
+        # space,
+        # space,
+        # space,
+        # OMEGA,
+        # assembler="dense",
+        # precision=precision,
+        # device_interface=device_interface,
+        # parameters=default_parameters,
+    # ).weak_form()
+
+    # x = _np.random.RandomState(0).randn(space.global_dof_count)
+
+    # actual = discrete_op @ x
+    # expected = mat @ x
+
+    # if precision == "single":
+        # tol = 1e-4
+    # else:
+        # tol = 1e-12
+
+    # _np.testing.assert_allclose(actual, expected, rtol=tol)