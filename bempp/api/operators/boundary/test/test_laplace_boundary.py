--- conflicted
+++ resolved
@@ -227,323 +227,6 @@
     )
 
 
-<<<<<<< HEAD
-def test_laplace_single_layer_evaluator_p0_p0(
-    default_parameters, helpers, precision, device_interface
-):
-    """Test dense evaluator for the Laplace slp with p0 basis."""
-    from bempp.api import function_space
-    from bempp.api.operators.boundary.laplace import single_layer
-
-    grid = helpers.load_grid("sphere")
-
-    space1 = function_space(grid, "DP", 0)
-    space2 = function_space(grid, "DP", 0)
-
-    discrete_op = single_layer(
-        space1,
-        space1,
-        space2,
-        assembler="dense_evaluator",
-        parameters=default_parameters,
-        device_interface=device_interface,
-        precision=precision,
-    ).weak_form()
-
-    mat = single_layer(
-        space1,
-        space1,
-        space2,
-        assembler="dense",
-        parameters=default_parameters,
-        device_interface=device_interface,
-        precision=precision,
-    ).weak_form()
-
-    x = _np.random.RandomState(0).rand(space1.global_dof_count)
-
-    actual = discrete_op @ x
-    expected = mat @ x
-
-    if precision == "single":
-        tol = 2e-4
-    else:
-        tol = 1e-12
-
-    _np.testing.assert_allclose(actual, expected, rtol=tol)
-
-
-def test_laplace_single_layer_evaluator_p0_dp1(
-    default_parameters, helpers, precision, device_interface
-):
-    """Test dense evaluator for the Laplace slp with p0/dp1 basis."""
-    from bempp.api import function_space
-    from bempp.api.operators.boundary.laplace import single_layer
-
-    grid = helpers.load_grid("sphere")
-
-    space1 = function_space(grid, "DP", 1)
-    space2 = function_space(grid, "DP", 0)
-
-    discrete_op = single_layer(
-        space1,
-        space1,
-        space2,
-        assembler="dense_evaluator",
-        parameters=default_parameters,
-        device_interface=device_interface,
-        precision=precision,
-    ).weak_form()
-
-    mat = single_layer(
-        space1,
-        space1,
-        space2,
-        assembler="dense",
-        parameters=default_parameters,
-        device_interface=device_interface,
-        precision=precision,
-    ).weak_form()
-
-    x = _np.random.RandomState(0).rand(space1.global_dof_count)
-
-    actual = discrete_op @ x
-    expected = mat @ x
-
-    if precision == "single":
-        tol = 2e-4
-    else:
-        tol = 1e-12
-
-    _np.testing.assert_allclose(actual, expected, rtol=tol)
-
-
-def test_laplace_single_layer_evaluator_p0_p1(
-    default_parameters, helpers, precision, device_interface
-):
-    """Test dense evaluator for the Laplace slp with p0/p1 basis."""
-    from bempp.api import function_space
-    from bempp.api.operators.boundary.laplace import single_layer
-
-    grid = helpers.load_grid("sphere")
-
-    space1 = function_space(grid, "P", 1)
-    space2 = function_space(grid, "DP", 0)
-
-    discrete_op = single_layer(
-        space1,
-        space1,
-        space2,
-        assembler="dense_evaluator",
-        parameters=default_parameters,
-        device_interface=device_interface,
-        precision=precision,
-    ).weak_form()
-
-    mat = single_layer(
-        space1,
-        space1,
-        space2,
-        assembler="dense",
-        parameters=default_parameters,
-        device_interface=device_interface,
-        precision=precision,
-    ).weak_form()
-
-    x = _np.random.RandomState(0).rand(space1.global_dof_count)
-
-    actual = discrete_op @ x
-    expected = mat @ x
-
-    if precision == "single":
-        tol = 1e-4
-    else:
-        tol = 1e-12
-
-    _np.testing.assert_allclose(actual, expected, rtol=tol)
-
-
-def test_laplace_single_layer_evaluator_complex(
-    default_parameters, helpers, precision, device_interface
-):
-    """Test dense evaluator with complex vector."""
-    from bempp.api import function_space
-    from bempp.api.operators.boundary.laplace import single_layer
-
-    grid = helpers.load_grid("sphere")
-
-    space1 = function_space(grid, "DP", 0)
-    space2 = function_space(grid, "DP", 0)
-
-    discrete_op = single_layer(
-        space1,
-        space1,
-        space2,
-        assembler="dense_evaluator",
-        parameters=default_parameters,
-        device_interface=device_interface,
-        precision=precision,
-    ).weak_form()
-
-    mat = single_layer(
-        space1,
-        space1,
-        space2,
-        assembler="dense",
-        parameters=default_parameters,
-        device_interface=device_interface,
-        precision=precision,
-    ).weak_form()
-
-    x = _np.random.RandomState(0).rand(
-        space1.global_dof_count
-    ) + 1j * _np.random.RandomState(0).rand(space1.global_dof_count)
-
-    actual = discrete_op @ x
-    expected = mat @ x
-
-    if precision == "single":
-        tol = 2e-4
-    else:
-        tol = 1e-12
-
-    _np.testing.assert_allclose(actual, expected, rtol=tol)
-
-
-def test_laplace_double_layer_evaluator(
-    default_parameters, helpers, precision, device_interface
-):
-    """Test dense evaluator for the Laplace dlp with p0 basis."""
-    from bempp.api import function_space
-    from bempp.api.operators.boundary.laplace import double_layer
-
-    grid = helpers.load_grid("sphere")
-
-    space1 = function_space(grid, "DP", 0)
-    space2 = function_space(grid, "DP", 0)
-
-    discrete_op = double_layer(
-        space1,
-        space1,
-        space2,
-        assembler="dense_evaluator",
-        parameters=default_parameters,
-        device_interface=device_interface,
-        precision=precision,
-    ).weak_form()
-
-    mat = double_layer(
-        space1,
-        space1,
-        space2,
-        assembler="dense",
-        parameters=default_parameters,
-        device_interface=device_interface,
-        precision=precision,
-    ).weak_form()
-
-    x = _np.random.RandomState(0).rand(space1.global_dof_count)
-
-    actual = discrete_op @ x
-    expected = mat @ x
-
-    if precision == "single":
-        tol = 2e-4
-    else:
-        tol = 1e-12
-
-    _np.testing.assert_allclose(actual, expected, rtol=tol)
-
-
-def test_laplace_adjoint_double_layer_evaluator(
-    default_parameters, helpers, precision, device_interface
-):
-    """Test dense evaluator for the Laplace adjoint dlp with p0 basis."""
-    from bempp.api import function_space
-    from bempp.api.operators.boundary.laplace import adjoint_double_layer
-
-    grid = helpers.load_grid("sphere")
-
-    space1 = function_space(grid, "DP", 0)
-    space2 = function_space(grid, "DP", 0)
-
-    discrete_op = adjoint_double_layer(
-        space1,
-        space1,
-        space2,
-        assembler="dense_evaluator",
-        parameters=default_parameters,
-        device_interface=device_interface,
-        precision=precision,
-    ).weak_form()
-
-    mat = adjoint_double_layer(
-        space1,
-        space1,
-        space2,
-        assembler="dense",
-        parameters=default_parameters,
-        device_interface=device_interface,
-        precision=precision,
-    ).weak_form()
-
-    x = _np.random.RandomState(0).rand(space1.global_dof_count)
-
-    actual = discrete_op @ x
-    expected = mat @ x
-
-    if precision == "single":
-        tol = 2e-4
-    else:
-        tol = 1e-12
-
-    _np.testing.assert_allclose(actual, expected, rtol=tol)
-
-
-def test_laplace_hypersingular_evaluator(
-    default_parameters, helpers, precision, device_interface
-):
-    """Test dense evaluator for the Laplace hypersingular with p1 basis."""
-    from bempp.api import function_space
-    from bempp.api.operators.boundary.laplace import hypersingular
-
-    grid = helpers.load_grid("sphere")
-
-    space1 = function_space(grid, "P", 1)
-    space2 = function_space(grid, "P", 1)
-
-    discrete_op = hypersingular(
-        space1,
-        space1,
-        space2,
-        assembler="dense_evaluator",
-        parameters=default_parameters,
-        device_interface=device_interface,
-        precision=precision,
-    ).weak_form()
-
-    mat = hypersingular(
-        space1,
-        space1,
-        space2,
-        assembler="dense",
-        parameters=default_parameters,
-        device_interface=device_interface,
-        precision=precision,
-    ).weak_form()
-
-    x = _np.random.RandomState(0).randn(space1.global_dof_count)
-
-    actual = discrete_op @ x
-    expected = mat @ x
-
-    if precision == "single":
-        tol = 2e-4
-    else:
-        tol = 1e-12
-
-    _np.testing.assert_allclose(actual, expected, rtol=tol)
-=======
 # def test_laplace_single_layer_evaluator_p0_p0(
     # default_parameters, helpers, precision, device_interface
 # ):
@@ -837,5 +520,4 @@
     # x = _np.random.RandomState(0).randn(space1.global_dof_count)
 
     # actual = discrete_op @ x
-    # expected = mat @ x
->>>>>>> 9e93528d
+    # expected = mat @ x