"Define fixtures and other test helpers."

import os

import numpy as np
import pytest

import bempp.api
import bempp.core


def pytest_addoption(parser):
    parser.addoption(
        "--vec",
        action="store",
        default="auto",
        help="Valid values: auto novec vec4 vec8 vec16",
    )
    parser.addoption(
        "--precision",
        action="store",
        default="double",
        help="Valid values: single double",
    )
    parser.addoption(
        "--device", action="store", default="numba", help="Valid values: numba opencl",
    )


@pytest.fixture()
def device_interface(request):
    value = request.config.getoption("--device")
    if not value in ["numba", "opencl"]:
        raise ValueError("device must be one of: 'numba', 'opencl'")
    return value


<<<<<<< HEAD
@pytest.fixture(scope="session", autouse=True)
def set_device_options(request):
    """Set device options."""
    vec_mode = request.config.getoption("--vec")
    if vec_mode not in ["auto", "novec", "vec4", "vec8", "vec16"]:
        raise ValueError(
            "vec must be one of: 'auto', 'novec', 'vec4', 'vec8', 'vec16'"
        )
    bempp.api.VECTORIZATION = vec_mode
=======
# @pytest.fixture(scope="session", autouse=True)
# def set_device_options(request):
# """Set device options."""
# vec_mode = request.config.getoption("--vec")
# if not vec_mode in ["auto", "novec", "vec4", "vec8", "vec16"]:
# raise ValueError(
# "vec must be one of: 'auto', 'novec', 'vec4', 'vec8', 'vec16'"
# )
# bempp.api.VECTORIZATION = vec_mode

>>>>>>> 9e93528d


@pytest.fixture()
def precision(request):
    """Return precision."""
    value = request.config.getoption("--precision")
<<<<<<< HEAD
    if value not in ['single', 'double']:
=======
    if not value in ["single", "double"]:
>>>>>>> 9e93528d
        raise ValueError("precision must be one of: 'single', 'double'")
    return value


@pytest.fixture
def two_element_grid():
    """Simple grid consisting of two elements."""
    from bempp.api.grid import Grid

    vertices = np.array([[0, 1, 1, 0], [0, 0, 1, 1], [0, 0, 0, 0]])

    elements = np.array([[0, 1], [1, 2], [3, 3]])

    return Grid(vertices, elements)


@pytest.fixture
def small_sphere(helpers):
    """A regular sphere with 512 elements."""
    return helpers.load_grid("small_sphere")


@pytest.fixture
def default_parameters():
    """Return a default parameters object."""
    from bempp.api.utils.parameters import DefaultParameters

    parameters = DefaultParameters()
    parameters.quadrature.regular = 4
    parameters.quadrature.singular = 4

    return parameters


@pytest.fixture
def small_piecewise_const_space(small_sphere):
    """A simple piecewise constant space on a small sphere."""
    return bempp.api.function_space(small_sphere, "DP", 0)


@pytest.fixture
def laplace_slp_small_sphere(small_piecewise_const_space, default_parameters):
    """The Laplace single layer operator on a small sphere."""
    from bempp.api.operators.boundary.laplace import single_layer

    return single_layer(
        small_piecewise_const_space,
        small_piecewise_const_space,
        small_piecewise_const_space,
    )


@pytest.fixture
def helpers():
    """Return static Helpers class."""
    return Helpers


class Helpers(object):
    """Helper class with static helper methods for unit tests."""

    @staticmethod
    def load_npy_data(name):
        """Load data stored as npy file (give name without .npy)."""
        data_name = os.path.join(
            Helpers.bempp_path(), "bempp/test_data/" + name + ".npy"
        )
        return np.load(data_name)

    @staticmethod
    def load_npz_data(name):
        """Load data stored as npz file (give name without .npz)."""
        data_name = os.path.join(
            Helpers.bempp_path(), "bempp/test_data/" + name + ".npz"
        )
        return np.load(data_name)

    @staticmethod
    def load_grid(name):
        """Load grid stored as msh file (give name without ending)"""
        grid_name = os.path.join(
            Helpers.bempp_path(), "bempp/test_data/" + name + ".msh"
        )
        return bempp.api.import_grid(grid_name)

    @staticmethod
    def bempp_path():
        """Return path of the bempp module."""
        return os.path.abspath(os.path.join(os.path.dirname(__file__), ".."))

    @staticmethod
    def default_tolerance(precision):
        """Given a precision return default tolerance."""
<<<<<<< HEAD
        if precision == 'single':
            return 5E-4
        if precision == 'double':
            return 1E-10
=======
        if precision == "single":
            return 5e-4
        if precision == "double":
            return 1e-10
>>>>>>> 9e93528d
<|MERGE_RESOLUTION|>--- conflicted
+++ resolved
@@ -35,17 +35,6 @@
     return value
 
 
-<<<<<<< HEAD
-@pytest.fixture(scope="session", autouse=True)
-def set_device_options(request):
-    """Set device options."""
-    vec_mode = request.config.getoption("--vec")
-    if vec_mode not in ["auto", "novec", "vec4", "vec8", "vec16"]:
-        raise ValueError(
-            "vec must be one of: 'auto', 'novec', 'vec4', 'vec8', 'vec16'"
-        )
-    bempp.api.VECTORIZATION = vec_mode
-=======
 # @pytest.fixture(scope="session", autouse=True)
 # def set_device_options(request):
 # """Set device options."""
@@ -56,18 +45,13 @@
 # )
 # bempp.api.VECTORIZATION = vec_mode
 
->>>>>>> 9e93528d
 
 
 @pytest.fixture()
 def precision(request):
     """Return precision."""
     value = request.config.getoption("--precision")
-<<<<<<< HEAD
-    if value not in ['single', 'double']:
-=======
     if not value in ["single", "double"]:
->>>>>>> 9e93528d
         raise ValueError("precision must be one of: 'single', 'double'")
     return value
 
@@ -161,14 +145,7 @@
     @staticmethod
     def default_tolerance(precision):
         """Given a precision return default tolerance."""
-<<<<<<< HEAD
-        if precision == 'single':
-            return 5E-4
-        if precision == 'double':
-            return 1E-10
-=======
         if precision == "single":
             return 5e-4
         if precision == "double":
-            return 1e-10
->>>>>>> 9e93528d
+            return 1e-10